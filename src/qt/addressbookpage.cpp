<<<<<<< HEAD
// Copyright (c) 2011-2014 The Bitcoin developers
// Copyright (c) 2014-2015 The Dash developers
// Distributed under the MIT/X11 software license, see the accompanying
=======
// Copyright (c) 2011-2015 The Bitcoin Core developers
// Distributed under the MIT software license, see the accompanying
>>>>>>> 86755bc8
// file COPYING or http://www.opensource.org/licenses/mit-license.php.

#if defined(HAVE_CONFIG_H)
#include "config/dash-config.h"
#endif

#include "addressbookpage.h"
#include "ui_addressbookpage.h"

#include "addresstablemodel.h"
#include "bitcoingui.h"
#include "csvmodelwriter.h"
#include "editaddressdialog.h"
#include "guiutil.h"
#include "platformstyle.h"

#include <QIcon>
#include <QMenu>
#include <QMessageBox>
#include <QSortFilterProxyModel>

AddressBookPage::AddressBookPage(const PlatformStyle *platformStyle, Mode mode, Tabs tab, QWidget *parent) :
    QDialog(parent),
    ui(new Ui::AddressBookPage),
    model(0),
    mode(mode),
    tab(tab)
{
    ui->setupUi(this);
<<<<<<< HEAD
    QString theme = GUIUtil::getThemeName();
    
#ifdef Q_OS_MAC // Icons on push buttons are very uncommon on Mac
    ui->newAddress->setIcon(QIcon());
    ui->copyAddress->setIcon(QIcon());
    ui->deleteAddress->setIcon(QIcon());
    ui->exportButton->setIcon(QIcon());
#else
    ui->newAddress->setIcon(QIcon(":/icons/" + theme + "/add"));
    ui->copyAddress->setIcon(QIcon(":/icons/" + theme + "/editcopy"));
    ui->deleteAddress->setIcon(QIcon(":/icons/" + theme + "/remove"));
    ui->exportButton->setIcon(QIcon(":/icons/" + theme + "/export"));
#endif
=======

    if (!platformStyle->getImagesOnButtons()) {
        ui->newAddress->setIcon(QIcon());
        ui->copyAddress->setIcon(QIcon());
        ui->deleteAddress->setIcon(QIcon());
        ui->exportButton->setIcon(QIcon());
    } else {
        ui->newAddress->setIcon(platformStyle->SingleColorIcon(":/icons/add"));
        ui->copyAddress->setIcon(platformStyle->SingleColorIcon(":/icons/editcopy"));
        ui->deleteAddress->setIcon(platformStyle->SingleColorIcon(":/icons/remove"));
        ui->exportButton->setIcon(platformStyle->SingleColorIcon(":/icons/export"));
    }
>>>>>>> 86755bc8

    switch(mode)
    {
    case ForSelection:
        switch(tab)
        {
        case SendingTab: setWindowTitle(tr("Choose the address to send coins to")); break;
        case ReceivingTab: setWindowTitle(tr("Choose the address to receive coins with")); break;
        }
        connect(ui->tableView, SIGNAL(doubleClicked(QModelIndex)), this, SLOT(accept()));
        ui->tableView->setEditTriggers(QAbstractItemView::NoEditTriggers);
        ui->tableView->setFocus();
        ui->closeButton->setText(tr("C&hoose"));
        ui->exportButton->hide();
        break;
    case ForEditing:
        switch(tab)
        {
        case SendingTab: setWindowTitle(tr("Sending addresses")); break;
        case ReceivingTab: setWindowTitle(tr("Receiving addresses")); break;
        }
        break;
    }
    switch(tab)
    {
    case SendingTab:
        ui->labelExplanation->setText(tr("These are your Dash addresses for sending payments. Always check the amount and the receiving address before sending coins."));
        ui->deleteAddress->setVisible(true);
        break;
    case ReceivingTab:
        ui->labelExplanation->setText(tr("These are your Dash addresses for receiving payments. It is recommended to use a new receiving address for each transaction."));
        ui->deleteAddress->setVisible(false);
        break;
    }

    // Context menu actions
    QAction *copyAddressAction = new QAction(tr("&Copy Address"), this);
    QAction *copyLabelAction = new QAction(tr("Copy &Label"), this);
    QAction *editAction = new QAction(tr("&Edit"), this);
    deleteAction = new QAction(ui->deleteAddress->text(), this);

    // Build context menu
    contextMenu = new QMenu();
    contextMenu->addAction(copyAddressAction);
    contextMenu->addAction(copyLabelAction);
    contextMenu->addAction(editAction);
    if(tab == SendingTab)
        contextMenu->addAction(deleteAction);
    contextMenu->addSeparator();

    // Connect signals for context menu actions
    connect(copyAddressAction, SIGNAL(triggered()), this, SLOT(on_copyAddress_clicked()));
    connect(copyLabelAction, SIGNAL(triggered()), this, SLOT(onCopyLabelAction()));
    connect(editAction, SIGNAL(triggered()), this, SLOT(onEditAction()));
    connect(deleteAction, SIGNAL(triggered()), this, SLOT(on_deleteAddress_clicked()));

    connect(ui->tableView, SIGNAL(customContextMenuRequested(QPoint)), this, SLOT(contextualMenu(QPoint)));

    connect(ui->closeButton, SIGNAL(clicked()), this, SLOT(accept()));
}

AddressBookPage::~AddressBookPage()
{
    delete ui;
}

void AddressBookPage::setModel(AddressTableModel *model)
{
    this->model = model;
    if(!model)
        return;

    proxyModel = new QSortFilterProxyModel(this);
    proxyModel->setSourceModel(model);
    proxyModel->setDynamicSortFilter(true);
    proxyModel->setSortCaseSensitivity(Qt::CaseInsensitive);
    proxyModel->setFilterCaseSensitivity(Qt::CaseInsensitive);
    switch(tab)
    {
    case ReceivingTab:
        // Receive filter
        proxyModel->setFilterRole(AddressTableModel::TypeRole);
        proxyModel->setFilterFixedString(AddressTableModel::Receive);
        break;
    case SendingTab:
        // Send filter
        proxyModel->setFilterRole(AddressTableModel::TypeRole);
        proxyModel->setFilterFixedString(AddressTableModel::Send);
        break;
    }
    ui->tableView->setModel(proxyModel);
    ui->tableView->sortByColumn(0, Qt::AscendingOrder);

    // Set column widths
#if QT_VERSION < 0x050000
    ui->tableView->horizontalHeader()->setResizeMode(AddressTableModel::Label, QHeaderView::Stretch);
    ui->tableView->horizontalHeader()->setResizeMode(AddressTableModel::Address, QHeaderView::ResizeToContents);
#else
    ui->tableView->horizontalHeader()->setSectionResizeMode(AddressTableModel::Label, QHeaderView::Stretch);
    ui->tableView->horizontalHeader()->setSectionResizeMode(AddressTableModel::Address, QHeaderView::ResizeToContents);
#endif

    connect(ui->tableView->selectionModel(), SIGNAL(selectionChanged(QItemSelection,QItemSelection)),
        this, SLOT(selectionChanged()));

    // Select row for newly created address
    connect(model, SIGNAL(rowsInserted(QModelIndex,int,int)), this, SLOT(selectNewAddress(QModelIndex,int,int)));

    selectionChanged();
}

void AddressBookPage::on_copyAddress_clicked()
{
    GUIUtil::copyEntryData(ui->tableView, AddressTableModel::Address);
}

void AddressBookPage::onCopyLabelAction()
{
    GUIUtil::copyEntryData(ui->tableView, AddressTableModel::Label);
}

void AddressBookPage::onEditAction()
{
    if(!model)
        return;

    if(!ui->tableView->selectionModel())
        return;
    QModelIndexList indexes = ui->tableView->selectionModel()->selectedRows();
    if(indexes.isEmpty())
        return;

    EditAddressDialog dlg(
        tab == SendingTab ?
        EditAddressDialog::EditSendingAddress :
        EditAddressDialog::EditReceivingAddress, this);
    dlg.setModel(model);
    QModelIndex origIndex = proxyModel->mapToSource(indexes.at(0));
    dlg.loadRow(origIndex.row());
    dlg.exec();
}

void AddressBookPage::on_newAddress_clicked()
{
    if(!model)
        return;

    EditAddressDialog dlg(
        tab == SendingTab ?
        EditAddressDialog::NewSendingAddress :
        EditAddressDialog::NewReceivingAddress, this);
    dlg.setModel(model);
    if(dlg.exec())
    {
        newAddressToSelect = dlg.getAddress();
    }
}

void AddressBookPage::on_deleteAddress_clicked()
{
    QTableView *table = ui->tableView;
    if(!table->selectionModel())
        return;

    QModelIndexList indexes = table->selectionModel()->selectedRows();
    if(!indexes.isEmpty())
    {
        table->model()->removeRow(indexes.at(0).row());
    }
}

void AddressBookPage::selectionChanged()
{
    // Set button states based on selected tab and selection
    QTableView *table = ui->tableView;
    if(!table->selectionModel())
        return;

    if(table->selectionModel()->hasSelection())
    {
        switch(tab)
        {
        case SendingTab:
            // In sending tab, allow deletion of selection
            ui->deleteAddress->setEnabled(true);
            ui->deleteAddress->setVisible(true);
            deleteAction->setEnabled(true);
            break;
        case ReceivingTab:
            // Deleting receiving addresses, however, is not allowed
            ui->deleteAddress->setEnabled(false);
            ui->deleteAddress->setVisible(false);
            deleteAction->setEnabled(false);
            break;
        }
        ui->copyAddress->setEnabled(true);
    }
    else
    {
        ui->deleteAddress->setEnabled(false);
        ui->copyAddress->setEnabled(false);
    }
}

void AddressBookPage::done(int retval)
{
    QTableView *table = ui->tableView;
    if(!table->selectionModel() || !table->model())
        return;

    // Figure out which address was selected, and return it
    QModelIndexList indexes = table->selectionModel()->selectedRows(AddressTableModel::Address);

    Q_FOREACH (const QModelIndex& index, indexes) {
        QVariant address = table->model()->data(index);
        returnValue = address.toString();
    }

    if(returnValue.isEmpty())
    {
        // If no address entry selected, return rejected
        retval = Rejected;
    }

    QDialog::done(retval);
}

void AddressBookPage::on_exportButton_clicked()
{
    // CSV is currently the only supported format
    QString filename = GUIUtil::getSaveFileName(this,
        tr("Export Address List"), QString(),
        tr("Comma separated file (*.csv)"), NULL);

    if (filename.isNull())
        return;

    CSVModelWriter writer(filename);

    // name, column, role
    writer.setModel(proxyModel);
    writer.addColumn("Label", AddressTableModel::Label, Qt::EditRole);
    writer.addColumn("Address", AddressTableModel::Address, Qt::EditRole);

    if(!writer.write()) {
        QMessageBox::critical(this, tr("Exporting Failed"),
            tr("There was an error trying to save the address list to %1. Please try again.").arg(filename));
    }
}

void AddressBookPage::contextualMenu(const QPoint &point)
{
    QModelIndex index = ui->tableView->indexAt(point);
    if(index.isValid())
    {
        contextMenu->exec(QCursor::pos());
    }
}

void AddressBookPage::selectNewAddress(const QModelIndex &parent, int begin, int /*end*/)
{
    QModelIndex idx = proxyModel->mapFromSource(model->index(begin, AddressTableModel::Address, parent));
    if(idx.isValid() && (idx.data(Qt::EditRole).toString() == newAddressToSelect))
    {
        // Select row of newly created address, once
        ui->tableView->setFocus();
        ui->tableView->selectRow(idx.row());
        newAddressToSelect.clear();
    }
}<|MERGE_RESOLUTION|>--- conflicted
+++ resolved
@@ -1,11 +1,6 @@
-<<<<<<< HEAD
-// Copyright (c) 2011-2014 The Bitcoin developers
-// Copyright (c) 2014-2015 The Dash developers
-// Distributed under the MIT/X11 software license, see the accompanying
-=======
 // Copyright (c) 2011-2015 The Bitcoin Core developers
+// Copyright (c) 2014-2016 The Dash Core developers
 // Distributed under the MIT software license, see the accompanying
->>>>>>> 86755bc8
 // file COPYING or http://www.opensource.org/licenses/mit-license.php.
 
 #if defined(HAVE_CONFIG_H)
@@ -34,35 +29,19 @@
     mode(mode),
     tab(tab)
 {
+    QString theme = GUIUtil::getThemeName();
     ui->setupUi(this);
-<<<<<<< HEAD
-    QString theme = GUIUtil::getThemeName();
-    
-#ifdef Q_OS_MAC // Icons on push buttons are very uncommon on Mac
-    ui->newAddress->setIcon(QIcon());
-    ui->copyAddress->setIcon(QIcon());
-    ui->deleteAddress->setIcon(QIcon());
-    ui->exportButton->setIcon(QIcon());
-#else
-    ui->newAddress->setIcon(QIcon(":/icons/" + theme + "/add"));
-    ui->copyAddress->setIcon(QIcon(":/icons/" + theme + "/editcopy"));
-    ui->deleteAddress->setIcon(QIcon(":/icons/" + theme + "/remove"));
-    ui->exportButton->setIcon(QIcon(":/icons/" + theme + "/export"));
-#endif
-=======
-
     if (!platformStyle->getImagesOnButtons()) {
         ui->newAddress->setIcon(QIcon());
         ui->copyAddress->setIcon(QIcon());
         ui->deleteAddress->setIcon(QIcon());
         ui->exportButton->setIcon(QIcon());
     } else {
-        ui->newAddress->setIcon(platformStyle->SingleColorIcon(":/icons/add"));
-        ui->copyAddress->setIcon(platformStyle->SingleColorIcon(":/icons/editcopy"));
-        ui->deleteAddress->setIcon(platformStyle->SingleColorIcon(":/icons/remove"));
-        ui->exportButton->setIcon(platformStyle->SingleColorIcon(":/icons/export"));
-    }
->>>>>>> 86755bc8
+        ui->newAddress->setIcon(QIcon(":/icons/" + theme + "/add"));
+        ui->copyAddress->setIcon(QIcon(":/icons/" + theme + "/editcopy"));
+        ui->deleteAddress->setIcon(QIcon(":/icons/" + theme + "/remove"));
+        ui->exportButton->setIcon(QIcon(":/icons/" + theme + "/export"));
+    }
 
     switch(mode)
     {
