--- conflicted
+++ resolved
@@ -68,12 +68,9 @@
 
 #if defined(Q_OS_MAC)
 extern double NSAppKitVersionNumber;
-<<<<<<< HEAD
-=======
 #if !defined(NSAppKitVersionNumber10_8)
 #define NSAppKitVersionNumber10_8 1187
 #endif
->>>>>>> 4635a4c4
 #if !defined(NSAppKitVersionNumber10_9)
 #define NSAppKitVersionNumber10_9 1265
 #endif
@@ -108,13 +105,9 @@
 
     widget->setFont(bitcoinAddressFont());
 #if QT_VERSION >= 0x040700
-<<<<<<< HEAD
-    widget->setPlaceholderText(QObject::tr("Enter a Dash address (e.g. XwnLY9Tf7Zsef8gMGL2fhWA9ZmMjt4KPwg)"));
-=======
     // We don't want translators to use own addresses in translations
     // and this is the only place, where this address is supplied.
-    widget->setPlaceholderText(QObject::tr("Enter a Bitcoin address (e.g. %1)").arg("1NS17iag9jJgTHD1VXjvLCEnZuQ3rJDE9L"));
->>>>>>> 4635a4c4
+    widget->setPlaceholderText(QObject::tr("Enter a Dash address (e.g. %1)").arg("XwnLY9Tf7Zsef8gMGL2fhWA9ZmMjt4KPwg"));
 #endif
     widget->setValidator(new BitcoinAddressEntryValidator(parent));
     widget->setCheckValidator(new BitcoinAddressCheckValidator(parent));
@@ -198,7 +191,7 @@
     //    which will lower-case it (and thus invalidate the address).
     if(uri.startsWith("dash://", Qt::CaseInsensitive))
     {
-        uri.replace(0, 11, "dash:");
+        uri.replace(0, 7, "dash:");
     }
     QUrl uriInstance(uri);
     return parseBitcoinURI(uriInstance, out);
@@ -211,11 +204,7 @@
 
     if (info.amount)
     {
-<<<<<<< HEAD
-        ret += QString("?amount=%1").arg(BitcoinUnits::format(BitcoinUnits::DASH, info.amount));
-=======
-        ret += QString("?amount=%1").arg(BitcoinUnits::format(BitcoinUnits::BTC, info.amount, false, BitcoinUnits::separatorNever));
->>>>>>> 4635a4c4
+        ret += QString("?amount=%1").arg(BitcoinUnits::format(BitcoinUnits::DASH, info.amount, false, BitcoinUnits::separatorNever));
         paramCount++;
     }
 
@@ -399,7 +388,6 @@
         QDesktopServices::openUrl(QUrl::fromLocalFile(boostPathToQString(pathDebug)));
 }
 
-<<<<<<< HEAD
 void openConfigfile()
 {
     boost::filesystem::path pathConfig = GetConfigFile();
@@ -407,7 +395,8 @@
     /* Open dash.conf with the associated application */
     if (boost::filesystem::exists(pathConfig))
         QDesktopServices::openUrl(QUrl::fromLocalFile(boostPathToQString(pathConfig)));
-=======
+}
+
 void SubstituteFonts(const QString& language)
 {
 #if defined(Q_OS_MAC)
@@ -442,7 +431,6 @@
     }
 #endif
 #endif
->>>>>>> 4635a4c4
 }
 
 ToolTipToRichTextFilter::ToolTipToRichTextFilter(int size_threshold, QObject *parent) :
@@ -450,26 +438,6 @@
     size_threshold(size_threshold)
 {
 
-}
-
-void SubstituteFonts()
-{
-#if defined(Q_OS_MAC)
-// Background:
-// OSX's default font changed in 10.9 and QT is unable to find it with its
-// usual fallback methods when building against the 10.7 sdk or lower.
-// The 10.8 SDK added a function to let it find the correct fallback font.
-// If this fallback is not properly loaded, some characters may fail to
-// render correctly.
-//
-// Solution: If building with the 10.7 SDK or lower and the user's platform
-// is 10.9 or higher at runtime, substitute the correct font. This needs to
-// happen before the QApplication is created.
-#if defined(MAC_OS_X_VERSION_MAX_ALLOWED) && MAC_OS_X_VERSION_MAX_ALLOWED < MAC_OS_X_VERSION_10_8
-    if (floor(NSAppKitVersionNumber) >= NSAppKitVersionNumber10_9)
-        QFont::insertSubstitution(".Lucida Grande UI", "Lucida Grande");
-#endif
-#endif
 }
 
 bool ToolTipToRichTextFilter::eventFilter(QObject *obj, QEvent *evt)
